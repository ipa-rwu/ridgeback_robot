--- conflicted
+++ resolved
@@ -55,12 +55,7 @@
    std::vector<uint8_t> joint_canids = boost::assign::list_of(5)(4)(2)(3);
    std::vector<float> joint_directions = boost::assign::list_of(-1)(1)(-1)(1);
 
-<<<<<<< HEAD
-
   for (uint8_t i = 0; i < joint_names.size(); i++)
-=======
-  for (unsigned int i = 0; i < joint_names.size(); i++)
->>>>>>> fa944ab3
   {
     hardware_interface::JointStateHandle joint_state_handle(joint_names[i],
         &joints_[i].position, &joints_[i].velocity, &joints_[i].effort);
@@ -83,16 +78,6 @@
   registerInterface(&joint_state_interface_);
   registerInterface(&velocity_joint_interface_);
 
-<<<<<<< HEAD
-  multi_driver_node_.reset(new puma_motor_driver::MultiDriverNode(nh_, drivers_));
-
-  feedbacks_.push_back(&puma_motor_driver::Driver::requestFeedbackPowerState);
-  feedbacks_.push_back(&puma_motor_driver::Driver::requestFeedbackSpeed);
-  feedbacks_.push_back(&puma_motor_driver::Driver::requestFeedbackPosition);
-  feedbacks_.push_back(&puma_motor_driver::Driver::requestFeedbackCurrent);
-
-=======
->>>>>>> fa944ab3
 }
 
 /**
@@ -116,19 +101,11 @@
 
 bool RidgebackHardware::isActive()
 {
-<<<<<<< HEAD
-  if (drivers_[0].isConfigured() == true
-    && drivers_[1].isConfigured() == true
-    && drivers_[2].isConfigured() == true
-    && drivers_[3].isConfigured() == true
-    && active_ == false)
-=======
   if (active_ == false
      && drivers_[0].isConfigured() == true
      && drivers_[1].isConfigured() == true
      && drivers_[2].isConfigured() == true
      && drivers_[3].isConfigured() == true)
->>>>>>> fa944ab3
   {
     active_ = true;
     ROS_INFO("Ridgeback Hardware Active.");
